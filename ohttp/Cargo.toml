[package]
name = "ohttp"
description = "Oblivious HTTP"
authors.workspace = true
homepage.workspace = true
repository.workspace = true
version.workspace = true
edition.workspace = true
rust-version.workspace = true
license.workspace = true
keywords.workspace = true
categories.workspace = true
readme.workspace = true

[features]
default = ["client", "server", "rust-hpke", "stream"]
app-svc = ["nss"]
client = []
external-sqlite = []
gecko = ["nss", "mozbuild"]
nss = ["bindgen"]
rust-hpke = ["rand", "aead", "aes-gcm", "chacha20poly1305", "hkdf", "sha2", "hpke"]
server = []
stream = ["dep:futures", "dep:pin-project"]
unsafe-print-secrets = []

[dependencies]
aead = {version = "0.5", optional = true, features = ["std"]}
aes-gcm = {version = "0.10", optional = true}
byteorder = "1.4"
chacha20poly1305 = {version = "0.10", optional = true}
futures = {version = "0.3", optional = true}
hex = "0.4"
hkdf = {version = "0.12", optional = true}
hpke = {version = "0.13", optional = true, default-features = false, features = ["std", "x25519"]}
log = {version = "0.4", default-features = false}
<<<<<<< HEAD
rand = {version = "0.8", optional = true}
# bindgen uses regex and friends, which have been updated past our MSRV
# however, the cargo resolver happily resolves versions that it can't compile
regex = {version = "~1.9", optional = true}
regex-automata = {version = "~0.3", optional = true}
regex-syntax = {version = "~0.7", optional = true}
sha2 = {version = "0.9", optional = true}
thiserror = "2"
=======
pin-project = {version = "1.1", optional = true}
rand = {version = "0.9", optional = true}
regex = {version = "~1.11", optional = true}
sha2 = {version = "0.10", optional = true}
thiserror = "1"
>>>>>>> 7e98e49b

[build-dependencies]
mozbuild = {version = "0.1", optional = true}
serde = "1.0"
serde_derive = "1.0"
toml = ">=0.5,<=0.9"

[build-dependencies.bindgen]
version = "0.72"
default-features = false
optional = true
features = ["runtime"]

[dev-dependencies]
env_logger = {version = "0.10", default-features = false}
sync-async = {path = "../sync-async"}<|MERGE_RESOLUTION|>--- conflicted
+++ resolved
@@ -34,22 +34,11 @@
 hkdf = {version = "0.12", optional = true}
 hpke = {version = "0.13", optional = true, default-features = false, features = ["std", "x25519"]}
 log = {version = "0.4", default-features = false}
-<<<<<<< HEAD
-rand = {version = "0.8", optional = true}
-# bindgen uses regex and friends, which have been updated past our MSRV
-# however, the cargo resolver happily resolves versions that it can't compile
-regex = {version = "~1.9", optional = true}
-regex-automata = {version = "~0.3", optional = true}
-regex-syntax = {version = "~0.7", optional = true}
-sha2 = {version = "0.9", optional = true}
-thiserror = "2"
-=======
 pin-project = {version = "1.1", optional = true}
 rand = {version = "0.9", optional = true}
 regex = {version = "~1.11", optional = true}
 sha2 = {version = "0.10", optional = true}
-thiserror = "1"
->>>>>>> 7e98e49b
+thiserror = "2"
 
 [build-dependencies]
 mozbuild = {version = "0.1", optional = true}
