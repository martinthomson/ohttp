--- conflicted
+++ resolved
@@ -18,13 +18,9 @@
 stream = ["dep:futures", "dep:pin-project"]
 
 [dependencies]
-<<<<<<< HEAD
-thiserror = "2"
-=======
 futures = {version = "0.3", optional = true}
 pin-project = {version = "1.1", optional = true}
-thiserror = "1"
->>>>>>> 7e98e49b
+thiserror = "2"
 url = {version = "2", optional = true}
 
 [dev-dependencies]
